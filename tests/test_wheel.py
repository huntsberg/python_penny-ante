--- conflicted
+++ resolved
@@ -8,25 +8,15 @@
     # Require the wheel type or throw an exception
     def test_throw_exception_if_wheel_type_is_not_set(self):
         with self.assertRaises(Exception):
-            result = Wheel()
+            result = Wheel(None)  # type: ignore
 
-<<<<<<< HEAD
-    def test_set_wheel_american(self):
+    def test_create_wheel_american(self):
         test_wheel = Wheel(wheel_type="AMERICAN")
-=======
-    def test_create_wheel_american(self):
-        test_wheel = Wheel(wheel_type = 'AMERICAN')
->>>>>>> eaebf86d
         result = test_wheel.type
         self.assertEqual(result, "AMERICAN")
 
-<<<<<<< HEAD
-    def test_set_wheel_european(self):
+    def test_create_wheel_european(self):
         test_wheel = Wheel(wheel_type="EUROPEAN")
-=======
-    def test_create_wheel_european(self):
-        test_wheel = Wheel(wheel_type = 'EUROPEAN')
->>>>>>> eaebf86d
         result = test_wheel.type
         self.assertEqual(result, "EUROPEAN")
 
@@ -52,14 +42,17 @@
         self.assertEqual(len(test_wheel.spaces), 38)
 
     def test_spot_check_american_wheel_spaces(self):
-<<<<<<< HEAD
         test_wheel = Wheel(wheel_type="AMERICAN")
         self.assertEqual(test_wheel.spaces[0].color, "GREEN")
         self.assertEqual(test_wheel.spaces[0].value, "0")
+        self.assertEqual(test_wheel.spaces[1].color, "BLACK")
+        self.assertEqual(test_wheel.spaces[1].value, "28")
+        self.assertEqual(test_wheel.spaces[10].color, "RED")
+        self.assertEqual(test_wheel.spaces[10].value, "5")
         self.assertEqual(test_wheel.spaces[19].color, "GREEN")
         self.assertEqual(test_wheel.spaces[19].value, "00")
-        self.assertEqual(test_wheel.spaces[10].color, "RED")
-        self.assertEqual(test_wheel.spaces[10].value, "5")
+        self.assertEqual(test_wheel.spaces[20].color, "RED")
+        self.assertEqual(test_wheel.spaces[20].value, "27")
         self.assertEqual(test_wheel.spaces[21].color, "BLACK")
         self.assertEqual(test_wheel.spaces[21].value, "10")
         self.assertEqual(test_wheel.spaces[30].color, "RED")
@@ -69,52 +62,24 @@
 
     def test_spin(self):
         test_wheel = Wheel(wheel_type="AMERICAN")
-        test_wheel.spin()
-        first_result = test_wheel.current_space.value
-        test_wheel.spin()
-        second_result = test_wheel.current_space.value
-        self.assertNotEqual(first_result, second_result)
-=======
-        test_wheel = Wheel(wheel_type = 'AMERICAN')
-        self.assertEqual(test_wheel.spaces[0].color, 'GREEN')
-        self.assertEqual(test_wheel.spaces[0].value, '0')
-        self.assertEqual(test_wheel.spaces[1].color, 'BLACK')
-        self.assertEqual(test_wheel.spaces[1].value, '28')
-        self.assertEqual(test_wheel.spaces[10].color, 'RED')
-        self.assertEqual(test_wheel.spaces[10].value, '5')
-        self.assertEqual(test_wheel.spaces[19].color, 'GREEN')
-        self.assertEqual(test_wheel.spaces[19].value, '00')
-        self.assertEqual(test_wheel.spaces[20].color, 'RED')
-        self.assertEqual(test_wheel.spaces[20].value, '27')
-        self.assertEqual(test_wheel.spaces[21].color, 'BLACK')
-        self.assertEqual(test_wheel.spaces[21].value, '10')
-        self.assertEqual(test_wheel.spaces[30].color, 'RED')
-        self.assertEqual(test_wheel.spaces[30].value, '21')        
-        self.assertEqual(test_wheel.spaces[37].color, 'BLACK')
-        self.assertEqual(test_wheel.spaces[37].value, '2')     
-
-
-    def test_spin(self):
-        test_wheel = Wheel(wheel_type = 'AMERICAN')
         results = []
         for iteration in range(100):
             test_wheel.spin()
-            results.append(test_wheel.current_space.value)
-        
+            results.append(test_wheel.current_space.value)  # type: ignore
+
         values = {}
         for value in results:
             if value not in values:
                 values[str(value)] = 0
 
             values[str(value)] += 1
-        
+
         selected_numbers = list(values.keys())
 
-        print(selected_numbers)
-
         # Hopefully it doesn't choose the same number 100 times.
-        self.assertNotEqual(selected_numbers[0], selected_numbers[len(selected_numbers)-1])
->>>>>>> eaebf86d
+        self.assertNotEqual(
+            selected_numbers[0], selected_numbers[len(selected_numbers) - 1]
+        )
 
 
 if __name__ == "__main__":
