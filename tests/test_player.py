import unittest

from .context import penny_ante
from penny_ante.player import Player

<<<<<<< HEAD

class TestChips(unittest.TestCase):
=======
class TestPlayer(unittest.TestCase):
>>>>>>> eaebf86d

    def test_create_player(self):
        test_player = Player(name="Bobby")
        self.assertEqual(test_player.name, "Bobby")


<<<<<<< HEAD
if __name__ == "__main__":
=======
    def test_buy_chips_no_value(self):
        test_player = Player(name = 'Bobby')
        test_player.buy_chips(count = 1)
        self.assertEqual(test_player.chips.cash_value(), 1)

if __name__ == '__main__':
>>>>>>> eaebf86d
    unittest.main()<|MERGE_RESOLUTION|>--- conflicted
+++ resolved
@@ -3,26 +3,18 @@
 from .context import penny_ante
 from penny_ante.player import Player
 
-<<<<<<< HEAD
 
-class TestChips(unittest.TestCase):
-=======
 class TestPlayer(unittest.TestCase):
->>>>>>> eaebf86d
 
     def test_create_player(self):
         test_player = Player(name="Bobby")
         self.assertEqual(test_player.name, "Bobby")
 
-
-<<<<<<< HEAD
-if __name__ == "__main__":
-=======
     def test_buy_chips_no_value(self):
-        test_player = Player(name = 'Bobby')
-        test_player.buy_chips(count = 1)
+        test_player = Player(name="Bobby")
+        test_player.buy_chips(count=1)
         self.assertEqual(test_player.chips.cash_value(), 1)
 
-if __name__ == '__main__':
->>>>>>> eaebf86d
+
+if __name__ == "__main__":
     unittest.main()