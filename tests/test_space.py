import unittest

from .context import penny_ante
from penny_ante.space import Space

class TestSpace(unittest.TestCase):
<<<<<<< HEAD
    # Require the wheel type or throw an exception
    def test_throw_exception_if_all_values_are_not_set(self):
        with self.assertRaises(Exception):
            result = Space()

    def test_throw_exception_if_location_is_not_set(self):
        with self.assertRaises(Exception):
            result = Space(value="0", color="GREEN")

    def test_throw_exception_if_value_is_not_set(self):
        with self.assertRaises(Exception):
            result = Space(location=0, color="GREEN")

    def test_throw_exception_if_color_is_not_set(self):
        with self.assertRaises(Exception):
            result = Space(location=0, value="00")

    def test_instantiation_location(self):
        test_space = Space(location=0, value="00", color="GREEN")
        self.assertEqual(test_space.location, 0)

    def test_instantiation_value(self):
        test_space = Space(location=0, value="00", color="GREEN")
        self.assertEqual(test_space.value, "00")

    def test_instantiation_color(self):
        test_space = Space(location=0, value="00", color="GREEN")
        self.assertEqual(test_space.color, "GREEN")


if __name__ == "__main__":
=======
    def test_throw_exception_if_value_is_not_set(self):
        with self.assertRaises(Exception):
            result = Space()

    def test_instantiation_value(self):
        test_space = Space(value = "00")
        self.assertEqual(test_space.value, '00')

if __name__ == '__main__':
>>>>>>> eaebf86d
    unittest.main()<|MERGE_RESOLUTION|>--- conflicted
+++ resolved
@@ -3,48 +3,16 @@
 from .context import penny_ante
 from penny_ante.space import Space
 
+
 class TestSpace(unittest.TestCase):
-<<<<<<< HEAD
-    # Require the wheel type or throw an exception
-    def test_throw_exception_if_all_values_are_not_set(self):
-        with self.assertRaises(Exception):
-            result = Space()
-
-    def test_throw_exception_if_location_is_not_set(self):
-        with self.assertRaises(Exception):
-            result = Space(value="0", color="GREEN")
-
     def test_throw_exception_if_value_is_not_set(self):
         with self.assertRaises(Exception):
-            result = Space(location=0, color="GREEN")
-
-    def test_throw_exception_if_color_is_not_set(self):
-        with self.assertRaises(Exception):
-            result = Space(location=0, value="00")
-
-    def test_instantiation_location(self):
-        test_space = Space(location=0, value="00", color="GREEN")
-        self.assertEqual(test_space.location, 0)
+            result = Space(None)  # type: ignore
 
     def test_instantiation_value(self):
-        test_space = Space(location=0, value="00", color="GREEN")
+        test_space = Space(value="00")
         self.assertEqual(test_space.value, "00")
-
-    def test_instantiation_color(self):
-        test_space = Space(location=0, value="00", color="GREEN")
-        self.assertEqual(test_space.color, "GREEN")
 
 
 if __name__ == "__main__":
-=======
-    def test_throw_exception_if_value_is_not_set(self):
-        with self.assertRaises(Exception):
-            result = Space()
-
-    def test_instantiation_value(self):
-        test_space = Space(value = "00")
-        self.assertEqual(test_space.value, '00')
-
-if __name__ == '__main__':
->>>>>>> eaebf86d
     unittest.main()