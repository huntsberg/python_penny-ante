<<<<<<< HEAD
from typing import Optional, Dict
from penny_ante.wheel import Wheel
=======
from penny_ante.table import Table
from penny_ante.croupier import Croupier
>>>>>>> eaebf86d
from penny_ante.player import Player


class Game:
<<<<<<< HEAD
    """
    Represents a roulette game with wheel, players, and game state management.

    This class manages the overall game state including the roulette wheel,
    players, and current game position. It supports both American and European
    roulette wheel types.

    Attributes:
        wheel (Wheel): The roulette wheel used in the game
        current_space (Optional[Space]): The current space the ball landed on
        players (Dict[str, Player]): Dictionary of players keyed by name
    """

    def __init__(self, table_type: Optional[str]) -> None:
        """
        Initialize a new game with the specified table type.

        Args:
            table_type: The type of roulette table ('AMERICAN' or 'EUROPEAN')

        Raises:
            Exception: If table_type is None or not specified
        """
        if table_type is None:
            raise Exception("Table type must be defined when creating the game.")
        self.wheel = Wheel(wheel_type=table_type)
        self.current_space = None
        self.players: Dict[str, Player] = {}

    def spin_wheel(self) -> None:
        """
        Spin the roulette wheel and update the current space.

        This method triggers the wheel to spin and sets the current_space
        to the result of the spin.
        """
        self.wheel.spin()
        self.current_space = self.wheel.current_space

    def add_player(self, player_name: str) -> bool:
        """
        Add a new player to the game.

        Args:
            player_name: The name of the player to add

        Returns:
            bool: True if player was successfully added

        Raises:
            Exception: If a player with the same name already exists
        """
=======
    def __init__(self, table_type) -> object:
        if table_type == None:
            raise Exception('Table type must be defined when creating the game.')
        self.table = Table(table_type = table_type)
        self.croupier = Croupier(table = self.table)
        self.players = dict()

    def spin_wheel(self):
        self.croupier.spin_wheel()
    
    def add_player(self, player_name) -> bool:
>>>>>>> eaebf86d
        if player_name in self.players:
            raise Exception("Multiple players of the same name are not allowed.")

        self.players[player_name] = Player(name=player_name)
        return True

<<<<<<< HEAD
    def buy_chips(
        self, player_name: str, value: Optional[int] = None, count: int = 0
    ) -> bool:
        """
        Allow a player to buy chips (placeholder implementation).

        Args:
            player_name: The name of the player buying chips
            value: The value of each chip (optional)
            count: The number of chips to buy (default: 0)

        Returns:
            bool: True (placeholder implementation)

        Note:
            This is a placeholder method that currently always returns True.
            Full implementation would handle chip transactions.
        """
        return True


def spin_wheel() -> None:
    """
    Standalone function to spin a wheel once and print the result.

    This function creates a new American roulette game, spins the wheel once,
    and prints the value of the space where the ball landed. Used as a
    command-line entry point.
    """
    my_game = Game(table_type="AMERICAN")
=======
def spin_wheel():
    my_game = Game(table_type = 'AMERICAN')
>>>>>>> eaebf86d
    my_game.spin_wheel()
    print(my_game.current_space.value)<|MERGE_RESOLUTION|>--- conflicted
+++ resolved
@@ -1,25 +1,20 @@
-<<<<<<< HEAD
 from typing import Optional, Dict
-from penny_ante.wheel import Wheel
-=======
 from penny_ante.table import Table
 from penny_ante.croupier import Croupier
->>>>>>> eaebf86d
 from penny_ante.player import Player
 
 
 class Game:
-<<<<<<< HEAD
     """
-    Represents a roulette game with wheel, players, and game state management.
+    Represents a roulette game with table, croupier, and player management.
 
-    This class manages the overall game state including the roulette wheel,
-    players, and current game position. It supports both American and European
-    roulette wheel types.
+    This class manages the overall game state including the roulette table,
+    croupier operations, and players. It supports both American and European
+    roulette table types.
 
     Attributes:
-        wheel (Wheel): The roulette wheel used in the game
-        current_space (Optional[Space]): The current space the ball landed on
+        table (Table): The roulette table with wheel and layout
+        croupier (Croupier): The croupier managing game operations
         players (Dict[str, Player]): Dictionary of players keyed by name
     """
 
@@ -35,19 +30,23 @@
         """
         if table_type is None:
             raise Exception("Table type must be defined when creating the game.")
-        self.wheel = Wheel(wheel_type=table_type)
-        self.current_space = None
+        self.table = Table(table_type=table_type)
+        self.croupier = Croupier(table=self.table)
         self.players: Dict[str, Player] = {}
 
     def spin_wheel(self) -> None:
         """
-        Spin the roulette wheel and update the current space.
+        Spin the roulette wheel via the croupier.
 
-        This method triggers the wheel to spin and sets the current_space
-        to the result of the spin.
+        This method triggers the croupier to spin the wheel and update the
+        current game state.
         """
-        self.wheel.spin()
-        self.current_space = self.wheel.current_space
+        self.croupier.spin_wheel()
+
+    @property
+    def current_space(self):
+        """Get the current space where the ball landed."""
+        return self.table.wheel.current_space
 
     def add_player(self, player_name: str) -> bool:
         """
@@ -62,26 +61,12 @@
         Raises:
             Exception: If a player with the same name already exists
         """
-=======
-    def __init__(self, table_type) -> object:
-        if table_type == None:
-            raise Exception('Table type must be defined when creating the game.')
-        self.table = Table(table_type = table_type)
-        self.croupier = Croupier(table = self.table)
-        self.players = dict()
-
-    def spin_wheel(self):
-        self.croupier.spin_wheel()
-    
-    def add_player(self, player_name) -> bool:
->>>>>>> eaebf86d
         if player_name in self.players:
             raise Exception("Multiple players of the same name are not allowed.")
 
         self.players[player_name] = Player(name=player_name)
         return True
 
-<<<<<<< HEAD
     def buy_chips(
         self, player_name: str, value: Optional[int] = None, count: int = 0
     ) -> bool:
@@ -112,9 +97,5 @@
     command-line entry point.
     """
     my_game = Game(table_type="AMERICAN")
-=======
-def spin_wheel():
-    my_game = Game(table_type = 'AMERICAN')
->>>>>>> eaebf86d
     my_game.spin_wheel()
     print(my_game.current_space.value)